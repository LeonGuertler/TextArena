--- conflicted
+++ resolved
@@ -4,26 +4,12 @@
 
 
 agents = {
-<<<<<<< HEAD
     0: ta.agents.HumanAgent(),
     1: ta.agents.OpenRouterAgent(model_name="google/gemini-2.0-flash-001"),
 }
 
 # initialize the environment
 env = ta.make(env_id="TicTacToe-v0-train")
-=======
-    # 0: ta.agents.HumanAgent(),
-    0: ta.agents.OpenRouterAgent(model_name="meta-llama/llama-3.3-70b-instruct"),
-    1: ta.agents.OpenRouterAgent(model_name="gpt-4o-mini"),
-}
-
-# initialize the environment
-env = ta.make(env_id="TicTacToe-v0")
-
-env = ta.wrappers.LLMObservationWrapper(env=env)
-env = ta.wrappers.SimpleRenderWrapper(env=env, render_mode="standard")
->>>>>>> 95bc40fa
-
 # env = ta.wrappers.SimpleRenderWrapper(env=env) #, render_mode="standard")
 env.reset(num_players=len(agents))
 
