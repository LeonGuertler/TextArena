--- conflicted
+++ resolved
@@ -75,12 +75,8 @@
         return "\n".join(lines)
 
     def reset(self, num_players: int, seed: Optional[int] = None):
-<<<<<<< HEAD
         assert 2<=num_players<=15, f"The number of players has to be 2<=x<=15, received {num_players}"
         self.state = ta.FFAMultiPlayerState(num_players=num_players, max_turns=self.max_turns, seed=seed)
-=======
-        self.state = ta.FFAMultiPlayerState(num_players=num_players, max_turns=self.max_turns)
->>>>>>> 9cffea59
         snakes = {pid: Snake([pos]) for pid, pos in enumerate(self._generate_spawn_positions(num_players))}
         apples: List[Tuple[int, int]] = [c for _ in range(self.num_apples) if (c := self._random_free_cell(snakes, [])) is not None]
         scores = {pid: 0 for pid in range(num_players)}
@@ -88,11 +84,7 @@
         self.state.reset(game_state=game_state, player_prompt_function=self._generate_player_prompt)
         self.pending_actions = {pid: None for pid in range(num_players)}
         game_state["board_state"] = self._get_board_string(snakes, apples)
-<<<<<<< HEAD
         self.state.add_observation(f"Current Board:\n{game_state['board_state']}", observation_type=ta.ObservationType.GAME_BOARD)
-=======
-        self.state.add_observation(from_id=ta.GAME_ID, to_id=-1, message=f"Current Board:\n{game_state['board_state']}", observation_type=ta.ObservationType.GAME_BOARD)
->>>>>>> 9cffea59
 
     def _generate_player_prompt(self, player_id: int, game_state: Dict[str, Any]) -> str:
         return (
@@ -113,11 +105,8 @@
                 snake.alive = False
                 snake.death_reason = "invalid move"
                 self.state.game_state["death_turn"][pid] = self.state.turn
-<<<<<<< HEAD
                 self.state.add_observation(f"Snake {pid} died due to invalid move.", observation_type=ta.ObservationType.GAME_MESSAGE)
-=======
-                self.state.add_observation(from_id=ta.GAME_ID, to_id=-1, message=f"Snake {pid} died due to invalid move.", observation_type=ta.ObservationType.GAME_MESSAGE)
->>>>>>> 9cffea59
+
             self.pending_actions[pid] = None  # clear any stale action
         else:
             self.pending_actions[pid] = action
@@ -150,7 +139,6 @@
         self.state.manually_set_current_player_id(nxt)
 
     def _finalise_rewards(self, reason: str):
-<<<<<<< HEAD
         # 1) winner: longest-living snake
         survival_turn = {pid: (self.state.turn if self.state.game_state["snakes"][pid].alive else self.state.game_state["death_turn"].get(pid, -1)) for pid in range(self.state.num_players)}
         best_pid = max(survival_turn, key=survival_turn.get)   # gets +1 later
@@ -177,14 +165,7 @@
                 for pid in g: reward_dict[pid] = r
 
         self.state.set_game_outcome(reward_dict=reward_dict, reason=f"{reason} Final ranking groups (worst→best): {groups}")
-=======
-        scores = self.state.game_state["scores"]
-        total = sum(scores.values()) or 1  # avoid div‑by‑zero
-        alive = [pid for pid, s in self.state.game_state["snakes"].items() if s.alive]
-        winner = alive[0] if len(alive) == 1 else None
-        rewards = {pid: (1.0 if pid == winner else scores[pid] / total) for pid in range(self.state.num_players)}
-        self.state.set_game_outcome(rewards, reason)
->>>>>>> 9cffea59
+
 
     # the heavy lifting lives here (unchanged from previous refactor)
     def _apply_simultaneous_moves(self):
@@ -280,11 +261,7 @@
         if len(alive) <= 1:
             self._finalise_rewards(f"Player {alive[0]} survived; all others perished." if alive else "All snakes died simultaneously.")
             self.state.step(rotate_player=False)  # propagate terminal transition
-<<<<<<< HEAD
             return
         # 7 broadcast
         self.state.game_state["board_state"] = self._get_board_string(snakes, apples)
         self.state.add_observation(f"Current Board:\n{self.state.game_state['board_state']}", observation_type=ta.ObservationType.GAME_BOARD)
-=======
-            return
->>>>>>> 9cffea59
